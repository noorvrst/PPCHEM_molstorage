import streamlit as st
import numpy as np
import time

from molstorage.molstorage import (
    get_compound_safety_data,
    get_name_and_smiles,
    classify_acid_base,
    get_mp_bp,
    compound_state,
    prioritize_pictograms,
    initialize_storage_groups,
    chemsort_multiple_order_3
)

# Set page configuration
st.set_page_config(
    page_title="MolStorage - Chemical Storage Manager",
    page_icon=None,
    layout="wide",
)

# Initialize session state
if 'compounds_list' not in st.session_state:
    st.session_state.compounds_list = []
if 'storage' not in st.session_state:
    st.session_state.storage = initialize_storage_groups()
if 'compound_data' not in st.session_state:
    st.session_state.compound_data = {}
if 'selected_compounds' not in st.session_state:
    st.session_state.selected_compounds = []

# Functions for managing compounds
def add_compound():
    if st.session_state.new_compound and st.session_state.new_compound not in st.session_state.compounds_list:
        st.session_state.compounds_list.append(st.session_state.new_compound)
        st.session_state.new_compound = ""

def remove_compound(compound_name):
    if compound_name in st.session_state.compounds_list:
        st.session_state.compounds_list.remove(compound_name)

def process_compounds():
    if not st.session_state.compounds_list:
        st.warning("Please add at least one compound to the list")
        return
<<<<<<< HEAD
    st.session_state.stored_compounds.append(compound)
    st.session_state.compound_input = ''  # Clear input after successful add
    st.success(f"Added compound: {compound}")

def remove_compound(compound):
    if compound in st.session_state.stored_compounds:
        st.session_state.stored_compounds.remove(compound)
    # Remove also from processed and displayed
    st.session_state.processed_compounds = [c for c in st.session_state.processed_compounds if c['name'] != compound]
    st.session_state.displayed_compounds = [c for c in st.session_state.displayed_compounds if c['name'] != compound]
    # Re-run to update UI
    st.rerun()

def display_pictogram(picto_name):
    """
    Convert a pictogram name to a short text code.
    
    Args:
        picto_name (str): The name of the pictogram
        
    Returns:
        str: A short text code for the pictogram
    """
    # Dictionary mapping pictogram names to short text codes
    picto_codes = {
        "Explosive": "[Explosive]",
        "Flammable": "[Flammable]",
        "Oxidizer": "[Oxidizer]",
        "Compressed Gas": "[Compressed Gas]",
        "Corrosive": "[Corrosive]",
        "Acute Toxic": "[Acute Toxic]",
        "Health Hazard": "[Health Hazard]",
        "Irritant": "[Irritant]",
        "Environmental Hazard": "[Environmental Hazard]"
    }
    
    # Return the text code or unknown
    return picto_codes.get(picto_name, "[?]")

def process_compounds(compounds: list):
    if not compounds:
        st.warning("No compounds to process.")
        return False

    processed_names = {c['name'] for c in st.session_state.processed_compounds}
    new_compounds = [c for c in compounds if c not in processed_names]
    if not new_compounds:
        st.info("No new compounds to process.")
        return True

    results = []
    with st.spinner(f"Processing {len(new_compounds)} new compounds..."):
        for compound in new_compounds:
            try:
                cid, pictos, hazards = get_compound_safety_data(compound)
                if not cid:
                    st.error(f"Could not find data for '{compound}'. Skipping.")
                    continue

                name, iupac, smiles = get_name_and_smiles(cid)
                
                # Extra safety for SMILES - some compounds might have invalid SMILES
                try:
                    acid_base_class = classify_acid_base(name, iupac, smiles, hazards)
                except Exception as e:
                    st.warning(f"Could not classify acid/base for '{compound}'. Setting as unknown. Error: {str(e)}")
                    acid_base_class = "unknown"
                
                # Ensure acid_base_class is a string for compatibility with chemsort_multiple_order_3
                if isinstance(acid_base_class, (list, tuple)):
                    acid_base_class = ", ".join(acid_base_class)
                elif acid_base_class is None:
                    acid_base_class = "unknown"
                
                try:
                    mp_c, bp_c, mp_f, bp_f = get_mp_bp(compound)
                except Exception as e:
                    st.warning(f"Could not retrieve melting/boiling points for '{compound}'. Error: {str(e)}")
                    mp_c, bp_c, mp_f, bp_f = None, None, None, None
                    
                try:
                    state = compound_state(mp_c, bp_c, mp_f, bp_f)
                except Exception as e:
                    st.warning(f"Could not determine state for '{compound}'. Setting as unknown. Error: {str(e)}")
                    state = "state unknown"
                    
                try:
                    sorted_picto = prioritize_pictograms(pictos)
                except Exception as e:
                    st.warning(f"Could not prioritize pictograms for '{compound}'. Error: {str(e)}")
                    sorted_picto = []

                compound_info = {
                    "name": compound,
                    "iupac": iupac,
                    "smiles": smiles,
                    "sorted_pictograms": sorted_picto,
                    "hazard_statements": hazards,
                    "acid_base_class": acid_base_class,  # Now guaranteed to be a string
                    "state_room_temp": state,
                    "melting_point_c": mp_c,
                    "boiling_point_c": bp_c
                }
                results.append(compound_info)
            except Exception as e:
                st.error(f"Error processing '{compound}': {str(e)}")
                continue

    if results:
        st.session_state.processed_compounds.extend(results)
        # Update storage groups with all processed compounds, do NOT reset
        try:
            # Ensure all state keys exist in all storage groups
            for group_name, group_data in st.session_state.storage_groups.items():
                for state_key in ["solid", "liquid", "gas", "state unknown"]:
                    if state_key not in group_data:
                        group_data[state_key] = []
                        
            updated_storage = chemsort_multiple_order_3(st.session_state.processed_compounds, st.session_state.storage_groups)
            st.session_state.storage_groups = updated_storage
        except Exception as e:
            st.error(f"Error during compound sorting: {str(e)}")
            # Since we already added the compounds to processed_compounds, return True
            # to indicate partial success even though sorting failed
            return True
        return True
    else:
        st.error("Failed to process new compounds.")
        return False

def add_to_displayed(compound):
    # Avoid duplicates
    if compound not in st.session_state.displayed_compounds:
        st.session_state.displayed_compounds.append(compound)

def remove_from_displayed(compound_name):
    st.session_state.displayed_compounds = [c for c in st.session_state.displayed_compounds if c['name'] != compound_name]

def display_compound_details(compound):
    # Show minimal compact details in expander
    with st.expander(f"{compound['name']} Details"):
        cols = st.columns(2)
        with cols[0]:
            st.markdown(f"**IUPAC:** {compound.get('iupac', 'N/A')}")
            st.markdown(f"**SMILES:** {compound.get('smiles', 'N/A')}")
            st.markdown(f"**State:** {compound.get('state_room_temp', 'N/A')}")
            mp = compound.get('melting_point_c')
            bp = compound.get('boiling_point_c')
            st.markdown(f"**Melting Point:** {mp if mp is not None else 'N/A'} °C")
            st.markdown(f"**Boiling Point:** {bp if bp is not None else 'N/A'} °C")
        with cols[1]:
            abc = compound.get('acid_base_class', 'N/A')
            # Ensure the acid_base_class is displayed properly
            if isinstance(abc, (list, tuple)):
                abc_str = ", ".join(abc)
            elif abc is None:
                abc_str = "Unknown"
            else:
                abc_str = str(abc)
            st.markdown(f"**Acid/Base Class:** {abc_str}")
            if compound.get('sorted_pictograms', []):
                picto_codes = [display_pictogram(p) for p in compound['sorted_pictograms']]
                st.markdown(f"**Pictograms:** {' '.join(picto_codes)}")
            if compound.get('hazard_statements', []):
                st.markdown("**Hazard Statements:**")
                for h in compound['hazard_statements']:
                    st.markdown(f"- {h}")

# --- Layout ---

st.markdown("<h1 class='main-header'>MolStorage - Chemical Storage Manager</h1>", unsafe_allow_html=True)
=======
>>>>>>> 2e1bce5d

    progress_bar = st.progress(0)
    status_text = st.empty()

    compounds_to_sort = []
    total = len(st.session_state.compounds_list)

    # Reset storage groups
    st.session_state.storage = initialize_storage_groups()

    # Process each compound
    for i, compound in enumerate(st.session_state.compounds_list):
        status_text.text(f"Processing {compound}...")

        # Step 1: Get safety data
        cid, pictos, hazards = get_compound_safety_data(compound)

        # Step 2: Get name and SMILES
        name, iupac, smiles = get_name_and_smiles(cid)

        # Step 3: Classify acid/base
        acid_base_class = classify_acid_base(name, iupac, smiles, hazards)

        # Step 4: Get melting and boiling points
        mp_c, bp_c, mp_f, bp_f = get_mp_bp(compound)

        # Step 5: Determine state at room temperature
        state = compound_state(mp_c, bp_c, mp_f, bp_f)

        # Step 6: Prioritize pictograms
        sorted_pictos = prioritize_pictograms(pictos)

        # Create compound info dictionary
        compound_info = {
            'name': name if name != "Unknown" else compound,
            'cid': cid,
            'iupac': iupac,
            'smiles': smiles,
            'sorted_pictograms': sorted_pictos,
            'hazard_statements': hazards,
            'acid_base_class': acid_base_class,
            'state_room_temp': state,
            'mp_celsius': mp_c,
            'bp_celsius': bp_c,
            'mp_fahrenheit': mp_f,
            'bp_fahrenheit': bp_f
        }

        # Store compound data
        st.session_state.compound_data[name if name != "Unknown" else compound] = compound_info
        compounds_to_sort.append(compound_info)

        # Update progress
        progress = (i + 1) / total
        progress_bar.progress(progress)
        time.sleep(0.1)

    # Sort compounds into storage groups
    status_text.text("Sorting compounds into storage groups...")
    st.session_state.storage = chemsort_multiple_order_3(compounds_to_sort, st.session_state.storage)

    progress_bar.empty()
    status_text.text("Processing complete!")
    time.sleep(0.5)
    status_text.empty()

def add_to_selected_compounds(compound_name):
    if compound_name not in st.session_state.selected_compounds:
        st.session_state.selected_compounds.append(compound_name)

def remove_from_selected_compounds(compound_name):
    if compound_name in st.session_state.selected_compounds:
        st.session_state.selected_compounds.remove(compound_name)

def clear_selected_compounds():
    st.session_state.selected_compounds = []

# Sidebar
with st.sidebar:
    st.title("ChemStorM - Chemical Storage Manager")
    st.subheader("Add Compounds")

    st.text_input("Enter compound name:", key="new_compound", on_change=add_compound)

    st.subheader("Current Compounds")
    if st.session_state.compounds_list:
        for compound in st.session_state.compounds_list:
            col1, col2 = st.columns([3, 1])
            with col1:
                st.write(compound)
            with col2:
                if st.button("❌", key=f"remove_{compound}"):
                    remove_compound(compound)
    else:
        st.write("No compounds added yet")

    st.button("Store Compounds", on_click=process_compounds, type="primary")

# Main area
st.title("Chemical Storage Groups")

# Display storage groups
tab_overview, tab_details = st.tabs(["Storage Overview", "Compound Details"])

with tab_overview:
    any_compounds_sorted = any(
        len(compounds) > 0
        for group in st.session_state.storage.values()
        for state in group.values()
        for compounds in [state]
    )

    if not any_compounds_sorted:
        st.info("Add compounds and click 'Store Compounds' to see storage groups")
    else:
        col1, col2 = st.columns(2)

        active_groups = []
        for group_name, group_data in st.session_state.storage.items():
            has_compounds = any(len(compounds) > 0 for state, compounds in group_data.items())
            if has_compounds:
                active_groups.append(group_name)

        for i, group_name in enumerate(active_groups):
            display_col = col1 if i % 2 == 0 else col2
            group_data = st.session_state.storage[group_name]

            with display_col:
                st.markdown(
                    f"<h4 style='border:2px solid white; padding: 0.4em; border-radius: 8px;'>{group_name.replace('_', ' ').title()}</h4>",
                    unsafe_allow_html=True
                )

                for state in ["solid", "liquid", "gas", "unknown"]:
                    if state in group_data and group_data[state]:
                        with st.expander(f"{state.title()} Compounds ({len(group_data[state])})"):
                            for compound in group_data[state]:
                                name = compound["name"]
                                col_a, col_b, col_c = st.columns([3, 1, 1])

                                with col_a:
                                    st.write(name)
                                with col_b:
                                    if st.button("Details", key=f"details_{group_name}_{state}_{name}"):
                                        add_to_selected_compounds(name)

with tab_details:
    if not st.session_state.selected_compounds:
        st.info("Select compounds from the Storage Overview tab to view their details here")
    else:
<<<<<<< HEAD
        cols_per_row = 3
        group_names = list(non_empty_groups.keys())
        rows = np.ceil(len(group_names) / cols_per_row).astype(int)

        for row in range(rows):
            cols = st.columns(cols_per_row)
            for col_idx in range(cols_per_row):
                group_idx = row * cols_per_row + col_idx
                if group_idx < len(group_names):
                    group_name = group_names[group_idx]
                    states = non_empty_groups[group_name]
                    with cols[col_idx]:
                        st.markdown(f"<div class='storage-group-header'><h3>{group_name.replace('_', ' ').title()}</h3></div>", unsafe_allow_html=True)
                        for state_key, compounds in states.items():
                            if compounds:
                                with st.expander(f"{state_key.capitalize()} ({len(compounds)})", expanded=False):
                                    for i, compound in enumerate(compounds):
                                        # Create a unique key with index to avoid duplicates
                                        button_key = f"btn_{group_name}_{state_key}_{compound['name']}_{i}"
                                        
                                        # Get pictograms as emojis
                                        pictos = ""
                                        if "sorted_pictograms" in compound and compound["sorted_pictograms"]:
                                            pictos = "".join(display_pictogram(p) for p in compound["sorted_pictograms"][:2])
                                        
                                        # Create button with name and pictogram emojis
                                        btn_label = f"{pictos} {compound['name']}"
                                        if st.button(btn_label, key=button_key):
                                            add_to_displayed(compound)

# Compound details below storage groups
if st.session_state.displayed_compounds:
    st.header("Selected Compound Details")
    cols = st.columns(len(st.session_state.displayed_compounds))
    for i, compound in enumerate(st.session_state.displayed_compounds):
        with cols[i]:
            # Safely get pictograms
            pictos_str = ""
            if "sorted_pictograms" in compound and compound["sorted_pictograms"]:
                pictos_str = "".join(display_pictogram(p) for p in compound["sorted_pictograms"][:2])
                
            remove_key = f"remove_display_{compound['name']}_{i}"  # Added index for uniqueness

            # Safely get pictograms as emojis
            pictos_str = ""
            if "sorted_pictograms" in compound and compound["sorted_pictograms"]:
                pictos_str = "".join(display_pictogram(p) for p in compound["sorted_pictograms"][:2])
                
            remove_key = f"remove_display_{compound['name']}_{i}"  # Added index for uniqueness

            # Full styled box with compound name and details
            st.markdown(f"""
            <div class='detail-box'>
                <div style='display: flex; justify-content: space-between; align-items: center;'>
                    <p style='font-weight: bold; font-size: 16px; margin: 0;'>{compound['name']} {pictos_str}</p>
                    <form action='' method='post'>
                        <button name='{remove_key}' style='border: none; background: none; font-size: 16px; cursor: pointer;'>❌</button>
                    </form>
                </div>
            """, unsafe_allow_html=True)

            display_compound_details(compound)

            st.markdown("</div>", unsafe_allow_html=True)

            # Handle removal after render (Streamlit limitation workaround)
            if st.session_state.get(remove_key):
                remove_from_displayed(compound['name'])
                st.session_state.pop(remove_key)
                st.rerun()
=======
        st.button("Clear selection", on_click=clear_selected_compounds)

        compound_tabs = st.tabs(st.session_state.selected_compounds)

        for i, compound_name in enumerate(st.session_state.selected_compounds):
            with compound_tabs[i]:
                if compound_name in st.session_state.compound_data:
                    data = st.session_state.compound_data[compound_name]

                    col1, col2 = st.columns(2)

                    with col1:
                        st.write(f"**Name:** {data['name']}")
                        st.write(f"**IUPAC:** {data['iupac']}")
                        st.write(f"**CID:** {data['cid']}")
                        st.write(f"**SMILES:** {data['smiles']}")
                        st.write(f"**Physical State:** {data['state_room_temp'].title()}")
                        st.write(f"**Acid/Base Classification:** {data['acid_base_class'].title()}")

                        temp_data = []
                        if data['mp_celsius'] is not None:
                            temp_data.append(f"Melting Point [°C]: {data['mp_celsius']}")
                        if data['bp_celsius'] is not None:
                            temp_data.append(f"Boiling Point [°C]: {data['bp_celsius']}")
                        if data['mp_fahrenheit'] is not None:
                            temp_data.append(f"Melting Point [°F]: {data['mp_fahrenheit']}")
                        if data['bp_fahrenheit'] is not None:
                            temp_data.append(f"Boiling Point [°F]: {data['bp_fahrenheit']}")

                        if temp_data:
                            st.write("**Temperature Data:**")
                            for temp in temp_data:
                                st.write(f"- {temp}")
                        else:
                            st.write("**Temperature Data:** Not available")

                    with col2:

                        if data['sorted_pictograms']:
                            st.write("**GHS Pictograms:**")
                            for picto in data['sorted_pictograms']:
                                st.write(f"- {picto}")
                        else:
                            st.write("**GHS Pictograms:** None found")

                        if data['hazard_statements']:
                            st.write("**Hazard Statements:**")
                            for hazard in data['hazard_statements']:
                                st.write(f"- {hazard}")
                        else:
                            st.write("**Hazard Statements:** None found")
                else:
                    st.error(f"No data available for {compound_name}")
>>>>>>> 2e1bce5d
<|MERGE_RESOLUTION|>--- conflicted
+++ resolved
@@ -15,7 +15,7 @@
 
 # Set page configuration
 st.set_page_config(
-    page_title="MolStorage - Chemical Storage Manager",
+    page_title="ChemStorM - Chemical Storage Manager",
     page_icon=None,
     layout="wide",
 )
@@ -44,180 +44,6 @@
     if not st.session_state.compounds_list:
         st.warning("Please add at least one compound to the list")
         return
-<<<<<<< HEAD
-    st.session_state.stored_compounds.append(compound)
-    st.session_state.compound_input = ''  # Clear input after successful add
-    st.success(f"Added compound: {compound}")
-
-def remove_compound(compound):
-    if compound in st.session_state.stored_compounds:
-        st.session_state.stored_compounds.remove(compound)
-    # Remove also from processed and displayed
-    st.session_state.processed_compounds = [c for c in st.session_state.processed_compounds if c['name'] != compound]
-    st.session_state.displayed_compounds = [c for c in st.session_state.displayed_compounds if c['name'] != compound]
-    # Re-run to update UI
-    st.rerun()
-
-def display_pictogram(picto_name):
-    """
-    Convert a pictogram name to a short text code.
-    
-    Args:
-        picto_name (str): The name of the pictogram
-        
-    Returns:
-        str: A short text code for the pictogram
-    """
-    # Dictionary mapping pictogram names to short text codes
-    picto_codes = {
-        "Explosive": "[Explosive]",
-        "Flammable": "[Flammable]",
-        "Oxidizer": "[Oxidizer]",
-        "Compressed Gas": "[Compressed Gas]",
-        "Corrosive": "[Corrosive]",
-        "Acute Toxic": "[Acute Toxic]",
-        "Health Hazard": "[Health Hazard]",
-        "Irritant": "[Irritant]",
-        "Environmental Hazard": "[Environmental Hazard]"
-    }
-    
-    # Return the text code or unknown
-    return picto_codes.get(picto_name, "[?]")
-
-def process_compounds(compounds: list):
-    if not compounds:
-        st.warning("No compounds to process.")
-        return False
-
-    processed_names = {c['name'] for c in st.session_state.processed_compounds}
-    new_compounds = [c for c in compounds if c not in processed_names]
-    if not new_compounds:
-        st.info("No new compounds to process.")
-        return True
-
-    results = []
-    with st.spinner(f"Processing {len(new_compounds)} new compounds..."):
-        for compound in new_compounds:
-            try:
-                cid, pictos, hazards = get_compound_safety_data(compound)
-                if not cid:
-                    st.error(f"Could not find data for '{compound}'. Skipping.")
-                    continue
-
-                name, iupac, smiles = get_name_and_smiles(cid)
-                
-                # Extra safety for SMILES - some compounds might have invalid SMILES
-                try:
-                    acid_base_class = classify_acid_base(name, iupac, smiles, hazards)
-                except Exception as e:
-                    st.warning(f"Could not classify acid/base for '{compound}'. Setting as unknown. Error: {str(e)}")
-                    acid_base_class = "unknown"
-                
-                # Ensure acid_base_class is a string for compatibility with chemsort_multiple_order_3
-                if isinstance(acid_base_class, (list, tuple)):
-                    acid_base_class = ", ".join(acid_base_class)
-                elif acid_base_class is None:
-                    acid_base_class = "unknown"
-                
-                try:
-                    mp_c, bp_c, mp_f, bp_f = get_mp_bp(compound)
-                except Exception as e:
-                    st.warning(f"Could not retrieve melting/boiling points for '{compound}'. Error: {str(e)}")
-                    mp_c, bp_c, mp_f, bp_f = None, None, None, None
-                    
-                try:
-                    state = compound_state(mp_c, bp_c, mp_f, bp_f)
-                except Exception as e:
-                    st.warning(f"Could not determine state for '{compound}'. Setting as unknown. Error: {str(e)}")
-                    state = "state unknown"
-                    
-                try:
-                    sorted_picto = prioritize_pictograms(pictos)
-                except Exception as e:
-                    st.warning(f"Could not prioritize pictograms for '{compound}'. Error: {str(e)}")
-                    sorted_picto = []
-
-                compound_info = {
-                    "name": compound,
-                    "iupac": iupac,
-                    "smiles": smiles,
-                    "sorted_pictograms": sorted_picto,
-                    "hazard_statements": hazards,
-                    "acid_base_class": acid_base_class,  # Now guaranteed to be a string
-                    "state_room_temp": state,
-                    "melting_point_c": mp_c,
-                    "boiling_point_c": bp_c
-                }
-                results.append(compound_info)
-            except Exception as e:
-                st.error(f"Error processing '{compound}': {str(e)}")
-                continue
-
-    if results:
-        st.session_state.processed_compounds.extend(results)
-        # Update storage groups with all processed compounds, do NOT reset
-        try:
-            # Ensure all state keys exist in all storage groups
-            for group_name, group_data in st.session_state.storage_groups.items():
-                for state_key in ["solid", "liquid", "gas", "state unknown"]:
-                    if state_key not in group_data:
-                        group_data[state_key] = []
-                        
-            updated_storage = chemsort_multiple_order_3(st.session_state.processed_compounds, st.session_state.storage_groups)
-            st.session_state.storage_groups = updated_storage
-        except Exception as e:
-            st.error(f"Error during compound sorting: {str(e)}")
-            # Since we already added the compounds to processed_compounds, return True
-            # to indicate partial success even though sorting failed
-            return True
-        return True
-    else:
-        st.error("Failed to process new compounds.")
-        return False
-
-def add_to_displayed(compound):
-    # Avoid duplicates
-    if compound not in st.session_state.displayed_compounds:
-        st.session_state.displayed_compounds.append(compound)
-
-def remove_from_displayed(compound_name):
-    st.session_state.displayed_compounds = [c for c in st.session_state.displayed_compounds if c['name'] != compound_name]
-
-def display_compound_details(compound):
-    # Show minimal compact details in expander
-    with st.expander(f"{compound['name']} Details"):
-        cols = st.columns(2)
-        with cols[0]:
-            st.markdown(f"**IUPAC:** {compound.get('iupac', 'N/A')}")
-            st.markdown(f"**SMILES:** {compound.get('smiles', 'N/A')}")
-            st.markdown(f"**State:** {compound.get('state_room_temp', 'N/A')}")
-            mp = compound.get('melting_point_c')
-            bp = compound.get('boiling_point_c')
-            st.markdown(f"**Melting Point:** {mp if mp is not None else 'N/A'} °C")
-            st.markdown(f"**Boiling Point:** {bp if bp is not None else 'N/A'} °C")
-        with cols[1]:
-            abc = compound.get('acid_base_class', 'N/A')
-            # Ensure the acid_base_class is displayed properly
-            if isinstance(abc, (list, tuple)):
-                abc_str = ", ".join(abc)
-            elif abc is None:
-                abc_str = "Unknown"
-            else:
-                abc_str = str(abc)
-            st.markdown(f"**Acid/Base Class:** {abc_str}")
-            if compound.get('sorted_pictograms', []):
-                picto_codes = [display_pictogram(p) for p in compound['sorted_pictograms']]
-                st.markdown(f"**Pictograms:** {' '.join(picto_codes)}")
-            if compound.get('hazard_statements', []):
-                st.markdown("**Hazard Statements:**")
-                for h in compound['hazard_statements']:
-                    st.markdown(f"- {h}")
-
-# --- Layout ---
-
-st.markdown("<h1 class='main-header'>MolStorage - Chemical Storage Manager</h1>", unsafe_allow_html=True)
-=======
->>>>>>> 2e1bce5d
 
     progress_bar = st.progress(0)
     status_text = st.empty()
@@ -368,78 +194,6 @@
     if not st.session_state.selected_compounds:
         st.info("Select compounds from the Storage Overview tab to view their details here")
     else:
-<<<<<<< HEAD
-        cols_per_row = 3
-        group_names = list(non_empty_groups.keys())
-        rows = np.ceil(len(group_names) / cols_per_row).astype(int)
-
-        for row in range(rows):
-            cols = st.columns(cols_per_row)
-            for col_idx in range(cols_per_row):
-                group_idx = row * cols_per_row + col_idx
-                if group_idx < len(group_names):
-                    group_name = group_names[group_idx]
-                    states = non_empty_groups[group_name]
-                    with cols[col_idx]:
-                        st.markdown(f"<div class='storage-group-header'><h3>{group_name.replace('_', ' ').title()}</h3></div>", unsafe_allow_html=True)
-                        for state_key, compounds in states.items():
-                            if compounds:
-                                with st.expander(f"{state_key.capitalize()} ({len(compounds)})", expanded=False):
-                                    for i, compound in enumerate(compounds):
-                                        # Create a unique key with index to avoid duplicates
-                                        button_key = f"btn_{group_name}_{state_key}_{compound['name']}_{i}"
-                                        
-                                        # Get pictograms as emojis
-                                        pictos = ""
-                                        if "sorted_pictograms" in compound and compound["sorted_pictograms"]:
-                                            pictos = "".join(display_pictogram(p) for p in compound["sorted_pictograms"][:2])
-                                        
-                                        # Create button with name and pictogram emojis
-                                        btn_label = f"{pictos} {compound['name']}"
-                                        if st.button(btn_label, key=button_key):
-                                            add_to_displayed(compound)
-
-# Compound details below storage groups
-if st.session_state.displayed_compounds:
-    st.header("Selected Compound Details")
-    cols = st.columns(len(st.session_state.displayed_compounds))
-    for i, compound in enumerate(st.session_state.displayed_compounds):
-        with cols[i]:
-            # Safely get pictograms
-            pictos_str = ""
-            if "sorted_pictograms" in compound and compound["sorted_pictograms"]:
-                pictos_str = "".join(display_pictogram(p) for p in compound["sorted_pictograms"][:2])
-                
-            remove_key = f"remove_display_{compound['name']}_{i}"  # Added index for uniqueness
-
-            # Safely get pictograms as emojis
-            pictos_str = ""
-            if "sorted_pictograms" in compound and compound["sorted_pictograms"]:
-                pictos_str = "".join(display_pictogram(p) for p in compound["sorted_pictograms"][:2])
-                
-            remove_key = f"remove_display_{compound['name']}_{i}"  # Added index for uniqueness
-
-            # Full styled box with compound name and details
-            st.markdown(f"""
-            <div class='detail-box'>
-                <div style='display: flex; justify-content: space-between; align-items: center;'>
-                    <p style='font-weight: bold; font-size: 16px; margin: 0;'>{compound['name']} {pictos_str}</p>
-                    <form action='' method='post'>
-                        <button name='{remove_key}' style='border: none; background: none; font-size: 16px; cursor: pointer;'>❌</button>
-                    </form>
-                </div>
-            """, unsafe_allow_html=True)
-
-            display_compound_details(compound)
-
-            st.markdown("</div>", unsafe_allow_html=True)
-
-            # Handle removal after render (Streamlit limitation workaround)
-            if st.session_state.get(remove_key):
-                remove_from_displayed(compound['name'])
-                st.session_state.pop(remove_key)
-                st.rerun()
-=======
         st.button("Clear selection", on_click=clear_selected_compounds)
 
         compound_tabs = st.tabs(st.session_state.selected_compounds)
@@ -492,5 +246,4 @@
                         else:
                             st.write("**Hazard Statements:** None found")
                 else:
-                    st.error(f"No data available for {compound_name}")
->>>>>>> 2e1bce5d
+                    st.error(f"No data available for {compound_name}")